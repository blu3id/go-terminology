// Copyright 2018 Mark Wardle / Eldrix Ltd
//
//    Licensed under the Apache License, Version 2.0 (the "License");
//    you may not use this file except in compliance with the License.
//    You may obtain a copy of the License at
//
//        http://www.apache.org/licenses/LICENSE-2.0
//
//    Unless required by applicable law or agreed to in writing, software
//    distributed under the License is distributed on an "AS IS" BASIS,
//    WITHOUT WARRANTIES OR CONDITIONS OF ANY KIND, either express or implied.
//    See the License for the specific language governing permissions and
//    limitations under the License.
//

package terminology

import (
	"fmt"
	"os"
	"time"

	"github.com/gogo/protobuf/io"
	"golang.org/x/text/language"

	"github.com/wardle/go-terminology/snomed"
)

// Export exports all descriptions in delimited protobuf format to the command line.
func (svc *Svc) Export() error {
	w := io.NewDelimitedWriter(os.Stdout)
	defer w.Close()

	count := 0
	start := time.Now()
	err := svc.Iterate(func(concept *snomed.Concept) error {
		ed, err := createExtendedDescriptionFromConcept(svc, concept)
		if err != nil {
			panic(err)
		}
		descs, err := svc.GetDescriptions(concept)
		if err != nil {
			panic(err)
		}
		for _, d := range descs {
			edCopy := ed
			err = updateExtendedDescriptionFromDescription(svc, &edCopy, d)
			if err != nil {
				panic(err)
			}
			w.WriteMsg(&edCopy)
			count++
			if count%10000 == 0 {
				elapsed := time.Since(start)
				fmt.Fprintf(os.Stderr, "\rProcessed %d descriptions in %s. Mean time per description: %s...", count, elapsed, elapsed/time.Duration(count))
			}
		}
		return nil
	})
	fmt.Fprintf(os.Stderr, "\nProcessed total: %d descriptions in %s.\n", count, time.Since(start))
	return err
}

// TODO: pass language as a parameter rather than hard-coding British English
func createExtendedDescriptionFromConcept(svc *Svc, concept *snomed.Concept) (snomed.ExtendedDescription, error) {
	var ed snomed.ExtendedDescription
	var err error
	tags, _, _ := language.ParseAcceptLanguage("en-GB")

	copyConcept := *concept
	ed.Concept = &copyConcept
	ed.PreferredDescription = svc.MustGetPreferredSynonym(concept, tags)
	ed.RecursiveParentIds, err = svc.GetAllParentIDs(concept)
	if err != nil {
		return ed, err
	}
<<<<<<< HEAD
	ed.DirectParentIds, err = svc.GetParentIDsOfKind(concept, snomed.IsAConceptID)
=======
	ed.RecursiveParentIds = allParents
	directParents, err := svc.GetParentIDsOfKind(c, snomed.IsA)
>>>>>>> bc86d59a
	if err != nil {
		return ed, err
	}
	ed.ConceptRefsets, err = svc.GetReferenceSets(concept.Id) // get reference sets for concept
	if err != nil {
		return ed, err
	}

	return ed, nil
}

// TODO: pass language as a parameter rather than hard-coding British English
func updateExtendedDescriptionFromDescription(svc *Svc, ed *snomed.ExtendedDescription, description *snomed.Description) error {
	var err error
	ed.Description = description
	ed.DescriptionRefsets, err = svc.GetReferenceSets(description.Id) // reference sets for description
	if err != nil {
		return err
	}
	return nil
}<|MERGE_RESOLUTION|>--- conflicted
+++ resolved
@@ -74,12 +74,7 @@
 	if err != nil {
 		return ed, err
 	}
-<<<<<<< HEAD
-	ed.DirectParentIds, err = svc.GetParentIDsOfKind(concept, snomed.IsAConceptID)
-=======
-	ed.RecursiveParentIds = allParents
-	directParents, err := svc.GetParentIDsOfKind(c, snomed.IsA)
->>>>>>> bc86d59a
+	ed.DirectParentIds, err = svc.GetParentIDsOfKind(concept, snomed.IsA)
 	if err != nil {
 		return ed, err
 	}
