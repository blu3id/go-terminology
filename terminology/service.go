--- conflicted
+++ resolved
@@ -61,11 +61,7 @@
 type store interface {
 	GetConcept(conceptID int64) (*snomed.Concept, error)
 	GetConcepts(conceptIsvc ...int64) ([]*snomed.Concept, error)
-<<<<<<< HEAD
-	GetDescription(concept *snomed.Concept, descriptionID int64) (*snomed.Description, error)
-=======
 	GetDescription(descriptionID int64) (*snomed.Description, error)
->>>>>>> bc86d59a
 	GetDescriptions(concept *snomed.Concept) ([]*snomed.Description, error)
 	GetParentRelationships(concept *snomed.Concept) ([]*snomed.Relationship, error)
 	GetChildRelationships(concept *snomed.Concept) ([]*snomed.Relationship, error)
@@ -80,7 +76,6 @@
 	Close() error
 }
 
-<<<<<<< HEAD
 // Search represents an opaque abstract SNOMED-CT search service.
 type search interface {
 	// Search executes a search request and returns description identifiers
@@ -102,8 +97,6 @@
 	SuppressFallbackFuzzy bool    `schema:"suppressFuzzyFallback"` // whether to suppress automatic fallback to fuzzy search if no results found for non-fuzzy search (defaults to False)
 }
 
-=======
->>>>>>> bc86d59a
 // NewService opens or creates a service at the specified location.
 func NewService(path string, indexPath string, readOnly bool) (*Svc, error) {
 	err := os.MkdirAll(path, 0771)
