package server

import (
	"fmt"
	"net/http"
	"strconv"

	"github.com/gorilla/mux"
	"github.com/wardle/go-terminology/snomed"
	"github.com/wardle/go-terminology/terminology"
	"golang.org/x/text/language"
)

// C represents a returned Concept including useful additional information
type C struct {
	*snomed.Concept
	IsA                  []int64               `json:"isA"`
	Descriptions         []*snomed.Description `json:"descriptions"`
	PreferredDescription *snomed.Description   `json:"preferredDescription"`
	PreferredFsn         *snomed.Description   `json:"preferredFsn"`
<<<<<<< HEAD
	//ParentRelationships  []*snomed.Relationship `json:"parentRelationships"`
}

// SearchResult represents a returned minimal Concept for search results in same format as rsterminology2
type SearchResult struct {
	Term          string `json:"term"`
	ConceptID     int64  `json:"conceptId"`
	PreferredTerm string `json:"preferredTerm"`
=======
	ReferenceSets        []int64               `json:"referenceSets"`
>>>>>>> bc86d59a
}

type dFilter struct {
	includeInactive bool // whether to include inactive as well as active descriptions
	includeFsn      bool // whether to include FSN description
}

// create a description filter based on the HTTP request
func newDFilter(r *http.Request) *dFilter {
	filter := &dFilter{includeInactive: false, includeFsn: false}
	if includeInactive, err := strconv.ParseBool(r.FormValue("includeInactive")); err == nil {
		filter.includeInactive = includeInactive
	}
	if includeFsn, err := strconv.ParseBool(r.FormValue("includeFsn")); err == nil {
		filter.includeFsn = includeFsn
	}
	return filter
}

// filter a slice of descriptions
func (df *dFilter) filter(descriptions []*snomed.Description) []*snomed.Description {
	ds := make([]*snomed.Description, 0)
	for _, d := range descriptions {
		if df.test(d) {
			ds = append(ds, d)
		}
	}
	return ds
}

// test whether an individual description should be included or not
func (df *dFilter) test(d *snomed.Description) bool {
	if d.Active == false && df.includeInactive == false {
		return false
	}
	if d.IsFullySpecifiedName() && df.includeFsn == false {
		return false
	}
	return true
}

// return a single concept
func getConcept(svc *terminology.Svc, w http.ResponseWriter, r *http.Request) result {
	params := mux.Vars(r)
	conceptID, err := strconv.ParseInt(params["id"], 10, 64)
	if err != nil {
		return result{nil, err, http.StatusBadRequest}
	}
	concept, err := svc.GetConcept(conceptID)
	if err != nil {
		return result{nil, err, http.StatusNotFound}
	}
	return resultForConcept(svc, r, concept)
}

// TODO(MW): choose default language from system environment variables or command-line option
func resultForConcept(svc *terminology.Svc, r *http.Request, concept *snomed.Concept) result {
	tags, _, err := language.ParseAcceptLanguage(r.Header.Get("Accept-Language"))
	if err != nil {
		tags = []language.Tag{language.BritishEnglish}
	}
	descriptions, err := svc.GetDescriptions(concept)
	if err != nil {
		return result{nil, err, http.StatusInternalServerError}
	}
	preferredDescription := svc.MustGetPreferredSynonym(concept, tags)
	preferredFsn := svc.MustGetFullySpecifiedName(concept, tags)
	referenceSets, err := svc.GetReferenceSets(concept.Id)
	if err != nil {
		return result{nil, err, http.StatusInternalServerError}
	}
	allParents, err := svc.GetAllParentIDs(concept)
	//parentRelationships, err := svc.GetParentRelationships(concept)
	if err != nil {
		return result{nil, err, http.StatusInternalServerError}
	}
	return result{&C{
		Concept:              concept,
		IsA:                  allParents,
		Descriptions:         newDFilter(r).filter(descriptions),
		PreferredDescription: preferredDescription,
		PreferredFsn:         preferredFsn,
<<<<<<< HEAD
		//ParentRelationships:  parentRelationships,
=======
		ReferenceSets:        referenceSets,
>>>>>>> bc86d59a
	},
		nil, http.StatusOK}
}

func getConceptDescriptions(svc *terminology.Svc, w http.ResponseWriter, r *http.Request) result {

	params := mux.Vars(r)
	conceptID, err := strconv.ParseInt(params["id"], 10, 64)
	if err != nil {
		return result{nil, err, http.StatusBadRequest}
	}
	concept, err := svc.GetConcept(conceptID)
	if err != nil {
		return result{nil, err, http.StatusNotFound}
	}
	descriptions, err := svc.GetDescriptions(concept)
	if err != nil {
		return result{nil, err, http.StatusInternalServerError}
	}
	return result{newDFilter(r).filter(descriptions), nil, http.StatusOK}
}

func crossmap(svc *terminology.Svc, w http.ResponseWriter, r *http.Request) result {
	params := mux.Vars(r)
	componentID, err := strconv.ParseInt(params["id"], 10, 64)
	if err != nil {
		return result{nil, err, http.StatusBadRequest}
	}
	refsetID := r.FormValue("refset")
	if refsetID == "" {
		return result{nil, fmt.Errorf("missing parameter: refset"), http.StatusBadRequest}
	}
	refset, err := strconv.ParseInt(refsetID, 10, 64)
	if err != nil {
		return result{nil, err, http.StatusBadRequest}
	}
	rsi, err := svc.GetFromReferenceSet(refset, componentID)
	if err != nil {
		return result{nil, err, http.StatusBadRequest}
	}
	if rsi == nil {
		return result{nil, err, http.StatusNotFound}
	}
	return result{rsi, nil, http.StatusOK}
}

// genericize maps a concept to an arbitrary root concept or to the best match in the specified refset
func genericize(svc *terminology.Svc, w http.ResponseWriter, r *http.Request) result {
	params := mux.Vars(r)
	conceptID, err := strconv.ParseInt(params["id"], 10, 64)
	if err != nil {
		return result{nil, err, http.StatusBadRequest}
	}
	concept, err := svc.GetConcept(conceptID)
	if err != nil {
		return result{nil, err, http.StatusNotFound}
	}
	err = r.ParseForm()
	if err != nil {
		return result{nil, err, http.StatusBadRequest}
	}
	rootConceptIDs := r.Form["root"]
	if len(rootConceptIDs) > 0 {
		conceptIDs := make(map[int64]bool)
		for _, conceptID := range rootConceptIDs {
			root, err := strconv.ParseInt(conceptID, 10, 64)
			if err != nil {
				return result{nil, err, http.StatusBadRequest}
			}
			conceptIDs[root] = true
		}
		generic, ok := svc.GenericiseTo(concept, conceptIDs)
		if !ok {
			return result{nil, err, http.StatusNotFound}
		}
		return resultForConcept(svc, r, generic)
	}
	refsetID := r.FormValue("refset")
	if refsetID != "" {
		refset, err := strconv.ParseInt(refsetID, 10, 64)
		if err != nil {
			return result{nil, err, http.StatusBadRequest}
		}
		items, err := svc.GetReferenceSetItems(refset)
		if err != nil {
			return result{nil, err, http.StatusInternalServerError}
		}
		generic, ok := svc.GenericiseTo(concept, items)
		if !ok {
			return result{nil, fmt.Errorf("unable to genericise %d to a member of refset %d", conceptID, refset), http.StatusNotFound}
		}
		return resultForConcept(svc, r, generic)
	}
	return result{nil, fmt.Errorf("must specify either a root or refset"), http.StatusBadRequest}
}

func search(svc *terminology.Svc, w http.ResponseWriter, r *http.Request) result {
	query := r.URL.Query()
	if query.Get("s") == "" {
		return result{nil, fmt.Errorf("missing parameter: s"), http.StatusBadRequest}
	}

	var request terminology.SearchRequest
	request.Search = query.Get("s")
	for _, v := range query["root"] {
		i, _ := strconv.ParseInt(string(v), 10, 64)
		request.RecursiveParents = append(request.RecursiveParents, i)
	}
	for _, v := range query["is"] {
		i, _ := strconv.ParseInt(string(v), 10, 64)
		request.DirectParents = append(request.DirectParents, i)
	}
	for _, v := range query["refset"] {
		i, _ := strconv.ParseInt(string(v), 10, 64)
		request.Refsets = append(request.Refsets, i)
	}
	request.Limit, _ = strconv.Atoi(query.Get("maxHits"))
	request.IncludeInactive, _ = strconv.ParseBool(query.Get("inactive"))
	request.Fuzzy, _ = strconv.ParseBool(query.Get("fuzzy"))

	FallbackFuzzy, _ := strconv.ParseBool(query.Get("fallbackFuzzy"))
	if !FallbackFuzzy && query.Get("fallbackFuzzy") != "" {
		request.SuppressFallbackFuzzy = true
	}

	results, err := svc.Search(&request)
	if err != nil {
		return result{nil, err, http.StatusInternalServerError}
	}

	var out []*SearchResult
	for _, v := range results {
		concept, err := svc.GetConcept(v[0])
		if err != nil {
			return result{nil, err, http.StatusNotFound}
		}
		description, err := svc.GetDescription(concept, v[1])
		if err != nil {
			return result{nil, err, http.StatusInternalServerError}
		}
		tags, _, _ := language.ParseAcceptLanguage("en-GB") //using hardcoded language as this is what index is currently based on
		preferredDescription := svc.MustGetPreferredSynonym(concept, tags)

		out = append(out, &SearchResult{
			description.Term,
			v[0],
			preferredDescription.Term,
		})
	}

	return result{out, nil, http.StatusOK}
}

func synonyms(svc *terminology.Svc, w http.ResponseWriter, r *http.Request) result {
	query := r.URL.Query()
	if query.Get("s") == "" {
		return result{nil, fmt.Errorf("missing parameter: s"), http.StatusBadRequest}
	}

	var request terminology.SearchRequest
	request.Search = query.Get("s")
	for _, v := range query["root"] {
		i, _ := strconv.ParseInt(string(v), 10, 64)
		request.RecursiveParents = append(request.RecursiveParents, i)
	}
	for _, v := range query["is"] {
		i, _ := strconv.ParseInt(string(v), 10, 64)
		request.DirectParents = append(request.DirectParents, i)
	}
	for _, v := range query["refset"] {
		i, _ := strconv.ParseInt(string(v), 10, 64)
		request.Refsets = append(request.Refsets, i)
	}
	request.Limit, _ = strconv.Atoi(query.Get("maxHits"))
	request.IncludeInactive, _ = strconv.ParseBool(query.Get("inactive"))
	request.Fuzzy, _ = strconv.ParseBool(query.Get("fuzzy"))

	FallbackFuzzy, _ := strconv.ParseBool(query.Get("fallbackFuzzy"))
	if !FallbackFuzzy && query.Get("fallbackFuzzy") != "" {
		request.SuppressFallbackFuzzy = true
	}
	includeChildren, _ := strconv.ParseBool(query.Get("includeChildren"))

	results, err := svc.Search(&request)
	if err != nil {
		return result{nil, err, http.StatusInternalServerError}
	}

	var out []string
	for _, v := range results {
		concept, err := svc.GetConcept(v[0])
		if err != nil {
			return result{nil, err, http.StatusNotFound}
		}
		descriptions, err := svc.GetDescriptions(concept)
		if err != nil {
			return result{nil, err, http.StatusInternalServerError}
		}
		for _, v := range newDFilter(r).filter(descriptions) {
			out = append(out, v.Term)
		}

		if includeChildren {
			//children, error := svc.GetAllChildren(concept)
			//if err != nil {
			//	return result{nil, err, http.StatusInternalServerError}
			//}
		}
	}

	return result{out, nil, http.StatusOK}
}

func parseMedication(svc *terminology.Svc, w http.ResponseWriter, r *http.Request) result {
	query := r.URL.Query()
	if query.Get("s") == "" {
		return result{nil, fmt.Errorf("missing parameter: s"), http.StatusBadRequest}
	}

	out, err := svc.ParseMedication(query.Get("s"))
	if err != nil {
		return result{nil, err, http.StatusInternalServerError}
	}

	return result{out, nil, http.StatusOK}
}<|MERGE_RESOLUTION|>--- conflicted
+++ resolved
@@ -18,7 +18,7 @@
 	Descriptions         []*snomed.Description `json:"descriptions"`
 	PreferredDescription *snomed.Description   `json:"preferredDescription"`
 	PreferredFsn         *snomed.Description   `json:"preferredFsn"`
-<<<<<<< HEAD
+	ReferenceSets        []int64               `json:"referenceSets"`
 	//ParentRelationships  []*snomed.Relationship `json:"parentRelationships"`
 }
 
@@ -27,9 +27,6 @@
 	Term          string `json:"term"`
 	ConceptID     int64  `json:"conceptId"`
 	PreferredTerm string `json:"preferredTerm"`
-=======
-	ReferenceSets        []int64               `json:"referenceSets"`
->>>>>>> bc86d59a
 }
 
 type dFilter struct {
@@ -112,11 +109,8 @@
 		Descriptions:         newDFilter(r).filter(descriptions),
 		PreferredDescription: preferredDescription,
 		PreferredFsn:         preferredFsn,
-<<<<<<< HEAD
+		ReferenceSets:        referenceSets,
 		//ParentRelationships:  parentRelationships,
-=======
-		ReferenceSets:        referenceSets,
->>>>>>> bc86d59a
 	},
 		nil, http.StatusOK}
 }
@@ -253,7 +247,7 @@
 		if err != nil {
 			return result{nil, err, http.StatusNotFound}
 		}
-		description, err := svc.GetDescription(concept, v[1])
+		description, err := svc.GetDescription(v[1])
 		if err != nil {
 			return result{nil, err, http.StatusInternalServerError}
 		}
